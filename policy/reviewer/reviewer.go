--- conflicted
+++ resolved
@@ -125,12 +125,7 @@
 	return adminUsers, nil
 }
 
-<<<<<<< HEAD
 func SelectReviewers(ctx context.Context, prctx pull.Context, result common.Result, r *rand.Rand) ([]string, error) {
-	logger := zerolog.Ctx(ctx)
-=======
-func FindRandomRequesters(ctx context.Context, prctx pull.Context, result common.Result, r *rand.Rand) ([]string, error) {
->>>>>>> fcf767a9
 	var usersToRequest []string
 	pendingLeafNodes := findLeafChildren(result)
 	zerolog.Ctx(ctx).Debug().Msgf("Found %d pending leaf nodes for review selection", len(pendingLeafNodes))
