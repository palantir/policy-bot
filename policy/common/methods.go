--- conflicted
+++ resolved
@@ -73,7 +73,6 @@
 		}
 	}
 
-<<<<<<< HEAD
 	if len(m.BodyPatterns) > 0 {
 		prBody, err := prctx.Body()
 		if err != nil {
@@ -97,10 +96,7 @@
 		}
 	}
 
-	if m.GithubReview || len(m.GithubReviewCommentPatterns) > 0 {
-=======
 	if m.GithubReview != nil && *m.GithubReview || len(m.GithubReviewCommentPatterns) > 0 {
->>>>>>> 23aa95ea
 		reviews, err := prctx.Reviews()
 		if err != nil {
 			return nil, err
