--- conflicted
+++ resolved
@@ -40,10 +40,10 @@
 	return matches, desc, nil
 }
 
-<<<<<<< HEAD
 func (pred *TargetsBranch) Trigger() common.Trigger {
 	return common.TriggerPullRequest
-=======
+}
+
 type FromBranch struct {
 	Pattern common.Regexp `yaml:"pattern"`
 }
@@ -60,5 +60,8 @@
 	}
 
 	return matches, desc, nil
->>>>>>> 782ec156
+}
+
+func (pred *FromBranch) Trigger() common.Trigger {
+	return common.TriggerStatic
 }