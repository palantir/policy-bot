--- conflicted
+++ resolved
@@ -45,36 +45,27 @@
       </div>
     </div>
     <div class="pl-8 overflow-auto flex-grow">
-<<<<<<< HEAD
       <ul class="tree px-4 pb-4" data-hide-status="skipped">
-        {{template "results" .Result}}
-=======
-      <ul class="tree px-4 pb-4">
-          {{range .Result.Children | sortByStatus}}{{template "result" (args $ .)}}{{end}}
->>>>>>> 60a0bb14
+        {{template "results" (args $ .Result)}}
       </ul>
     </div>
   {{end}}
 {{end}}
 
 {{define "results"}}
-{{ $results := .Children | sortByStatus }}
-{{range $i, $r := $results}}{{template "result" (args $r (nextStatus $i $results))}}{{end}}
+{{ $root := index . 0 }}
+{{ $result := index . 1}}
+{{ $children := $result.Children | sortByStatus }}
+{{range $i, $c := $children}}{{template "result" (args $root $c (nextStatus $i $children))}}{{end}}
 {{end}}
 
 {{define "result"}}
-<<<<<<< HEAD
-{{ $nextStatus := index . 1}}
-{{with index . 0}}
-{{ $s := (or (and .Error "error") (.Status | print)) }}
-<li class="node" data-status="{{$s}}" {{if not (eq $s $nextStatus)}}data-next-status="{{$nextStatus}}"{{end}}>
-=======
-{{ $root := index . 0 }}
-{{ with index . 1 }}
+{{ $root := index . 0}}
+{{ $nextStatus := index . 2}}
+{{with index . 1}}
 {{ $s := (or (and .Error "error") (.Status | print)) }}
 {{ $showReviewers := (and $root.ExpandRequiredReviewers (eq $s "pending")) }}
-<li data-status="{{$s}}">
->>>>>>> 60a0bb14
+<li class="node" data-status="{{$s}}" {{if not (eq $s $nextStatus)}}data-next-status="{{$nextStatus}}"{{end}}>
   <div class="bg-white p-2 shadow-sm max-w-lg status-stripe {{$s}}">
     {{template "result-details" .}}
     {{if (or (.PredicateResults) (hasActors .Requires) (hasActorsPermissions .Requires))}}
@@ -120,11 +111,7 @@
   </div>
   {{if .Children}}
   <ul class="tree">
-<<<<<<< HEAD
-    {{template "results" .}}
-=======
-    {{range .Children | sortByStatus}}{{template "result" (args $root .)}}{{end}}
->>>>>>> 60a0bb14
+    {{template "results" (args $root .)}}
   </ul>
   {{end}}
 </li>
