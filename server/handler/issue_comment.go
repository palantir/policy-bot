// Copyright 2018 Palantir Technologies, Inc.
//
// Licensed under the Apache License, Version 2.0 (the "License");
// you may not use this file except in compliance with the License.
// You may obtain a copy of the License at
//
//     http://www.apache.org/licenses/LICENSE-2.0
//
// Unless required by applicable law or agreed to in writing, software
// distributed under the License is distributed on an "AS IS" BASIS,
// WITHOUT WARRANTIES OR CONDITIONS OF ANY KIND, either express or implied.
// See the License for the specific language governing permissions and
// limitations under the License.

package handler

import (
	"context"
	"encoding/json"
	"fmt"

	"github.com/google/go-github/v47/github"
	"github.com/palantir/go-githubapp/githubapp"
	"github.com/palantir/policy-bot/policy/approval"
	"github.com/palantir/policy-bot/policy/common"
	"github.com/palantir/policy-bot/pull"
	"github.com/pkg/errors"
	"github.com/rs/zerolog"
)

type IssueComment struct {
	Base
}

func (h *IssueComment) Handles() []string { return []string{"issue_comment"} }

// Handle issue_comment
// See https://developer.github.com/v3/activity/events/types/#issuecommentevent
func (h *IssueComment) Handle(ctx context.Context, eventType, deliveryID string, payload []byte) error {
	var event github.IssueCommentEvent
	if err := json.Unmarshal(payload, &event); err != nil {
		return errors.Wrap(err, "failed to parse issue comment event payload")
	}

	repo := event.GetRepo()
	owner := repo.GetOwner().GetLogin()
	number := event.GetIssue().GetNumber()
	installationID := githubapp.GetInstallationIDFromEvent(&event)

	if !event.GetIssue().IsPullRequest() {
		zerolog.Ctx(ctx).Debug().Msg("Issue comment event is not for a pull request")
		return nil
	}

	client, err := h.NewInstallationClient(installationID)
	if err != nil {
		return err
	}

	pr, _, err := client.PullRequests.Get(ctx, owner, repo.GetName(), number)
	if err != nil {
		return errors.Wrapf(err, "failed to get pull request %s/%s#%d", owner, repo.GetName(), number)
	}

	ctx, logger := h.PreparePRContext(ctx, installationID, pr)

	evalCtx, err := h.NewEvalContext(ctx, installationID, pull.Locator{
		Owner:  owner,
		Repo:   repo.GetName(),
		Number: number,
		Value:  pr,
	})
	if err != nil {
		return err
	}

	switch {
	case evalCtx.Config.LoadError != nil || evalCtx.Config.ParseError != nil:
		logger.Warn().Str(LogKeyAudit, "issue_comment").Msg("Skipping tampering check because the policy is not valid")
	case evalCtx.Config.Config != nil:
		tampered := h.detectAndLogTampering(ctx, evalCtx, event)
		if tampered {
			return nil
		}
	}

	evaluator, err := evalCtx.ParseConfig(ctx, common.TriggerComment)
	if err != nil {
		return err
	}
	if evaluator == nil {
		return nil
	}

<<<<<<< HEAD
	if !h.affectsApproval(event, fc.Config.ApprovalRules) {
		return nil
	}

	result, err := h.Base.EvaluateFetchedConfig(ctx, prctx, client, evaluator, fc)
=======
	result, err := evalCtx.EvaluatePolicy(ctx, evaluator)
>>>>>>> f4a8a3f7
	if err != nil {
		return err
	}

	evalCtx.RunPostEvaluateActions(ctx, result, common.TriggerComment)
	return nil
}

func (h *IssueComment) detectAndLogTampering(ctx context.Context, evalCtx *EvalContext, event github.IssueCommentEvent) bool {
	logger := zerolog.Ctx(ctx)

	if event.GetAction() == "created" {
		return false
	}

	eventAuthor := event.GetSender().GetLogin()
	commentAuthor := event.GetComment().GetUser().GetLogin()
	if eventAuthor == commentAuthor {
		return false
	}

<<<<<<< HEAD
	if h.affectsApproval(event, config.ApprovalRules) {
=======
	if h.affectsApproval(originalBody, evalCtx.Config.Config.ApprovalRules) {
>>>>>>> f4a8a3f7
		msg := fmt.Sprintf("Entity %s edited approval comment by %s", eventAuthor, commentAuthor)
		logger.Warn().Str(LogKeyAudit, "issue_comment").Msg(msg)

		evalCtx.PostStatus(ctx, "failure", msg)
		return true
	}

	logger.Warn().Str(LogKeyAudit, "issue_comment").Msgf("The comment_editor=%s is not the author=%s", eventAuthor, commentAuthor)
	return true
}

func (h *IssueComment) affectsApproval(event github.IssueCommentEvent, rules []*approval.Rule) bool {
	var originalBody string
	switch event.GetAction() {
	case "edited":
		originalBody = event.GetChanges().GetBody().GetFrom()

	case "created", "deleted":
		originalBody = event.GetComment().GetBody()
	}

	for _, rule := range rules {
		if rule.Options.GetMethods().CommentMatches(originalBody) {
			return true
		}
	}
	return false
}<|MERGE_RESOLUTION|>--- conflicted
+++ resolved
@@ -92,15 +92,11 @@
 		return nil
 	}
 
-<<<<<<< HEAD
-	if !h.affectsApproval(event, fc.Config.ApprovalRules) {
+	if !h.affectsApproval(event, evalCtx.Config.Config.ApprovalRules) {
 		return nil
 	}
 
-	result, err := h.Base.EvaluateFetchedConfig(ctx, prctx, client, evaluator, fc)
-=======
 	result, err := evalCtx.EvaluatePolicy(ctx, evaluator)
->>>>>>> f4a8a3f7
 	if err != nil {
 		return err
 	}
@@ -122,11 +118,7 @@
 		return false
 	}
 
-<<<<<<< HEAD
-	if h.affectsApproval(event, config.ApprovalRules) {
-=======
-	if h.affectsApproval(originalBody, evalCtx.Config.Config.ApprovalRules) {
->>>>>>> f4a8a3f7
+	if h.affectsApproval(event, evalCtx.Config.Config.ApprovalRules) {
 		msg := fmt.Sprintf("Entity %s edited approval comment by %s", eventAuthor, commentAuthor)
 		logger.Warn().Str(LogKeyAudit, "issue_comment").Msg(msg)
 
